--- conflicted
+++ resolved
@@ -146,18 +146,12 @@
         if self.actual_framerate is None:
             logging.warn("framerate not measured, substituting 60 by default")
             self.actual_framerate = 60.0
-<<<<<<< HEAD
         t_per_frame = 1.0 / self.actual_framerate
+
         logging.warn(
             f"Actual framerate: {self.actual_framerate:.5f} "
             f"(1 frame = {t_per_frame:.5f})"
         )
-=======
-        t_per_frame = 1. / self.actual_framerate
-        
-        logging.warn(f"Actual framerate: {self.actual_framerate:.5f} "
-                     f"(1 frame = {t_per_frame:.5f})")
->>>>>>> 3fd20ec2
         return win
 
     def _create_logfile(self):
@@ -268,7 +262,6 @@
         self.global_log["onset_abs"] = self.global_log["onset"] + self.exp_start
 
         # Only non-responses have a duration
-<<<<<<< HEAD
         nonresp_idx = ~self.global_log.event_type.isin(["response", "trigger", "pulse"])
         last_phase_onset = self.global_log.loc[nonresp_idx, "onset"].iloc[-1]
         dur_last_phase = self.exp_stop - last_phase_onset
@@ -282,16 +275,6 @@
             self.global_log.loc[nonresp_idx, "nr_frames"].values[1:], self.nr_frames
         )
         self.global_log.loc[nonresp_idx, "nr_frames"] = nr_frames.astype(int)
-=======
-        nonresp_idx = ~self.global_log.event_type.isin(['response', 'trigger', 'pulse'])
-        last_phase_onset = self.global_log.loc[nonresp_idx, 'onset'].iloc[-1]
-        dur_last_phase = self.exp_stop - last_phase_onset 
-        durations = np.append(self.global_log.loc[nonresp_idx, 'onset'].diff().values[1:], dur_last_phase)
-
-        # Same for nr frames
-        nr_frames = np.append(self.global_log.loc[nonresp_idx, 'nr_frames'].values[1:], self.nr_frames)
-        self.global_log.loc[nonresp_idx, 'nr_frames'] = nr_frames.astype(np.float).astype(np.float32)
->>>>>>> 3fd20ec2
 
         # Round for readability and save to disk
         self.global_log = self.global_log.round(
